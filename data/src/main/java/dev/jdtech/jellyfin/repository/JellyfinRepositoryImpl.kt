--- conflicted
+++ resolved
@@ -351,7 +351,6 @@
                             timelineOffsetSeconds = 0,
                         ),
                         maxStreamingBitrate = 1_000_000_000,
-<<<<<<< HEAD
                         enableTranscoding = true,
                         enableDirectPlay = true,
                         enableDirectStream = true,
@@ -364,16 +363,6 @@
                             includePath,
                         )
                     }
-=======
-                    ),
-                ).content.mediaSources.map {
-                    it.toFindroidSource(
-                        this@JellyfinRepositoryImpl,
-                        itemId,
-                        includePath,
-                    )
-                },
->>>>>>> 8e5d92a3
             )
             sources.addAll(
                 database.getSources(itemId).map { it.toFindroidSource(database) },
@@ -422,7 +411,6 @@
     override suspend fun getStreamUrl(itemId: UUID, mediaSourceId: String): String =
         withContext(Dispatchers.IO) {
             try {
-<<<<<<< HEAD
                 // val response = jellyfinApi.mediaInfoApi.getPlaybackInfo(itemId = itemId)
                 jellyfinApi.api.createUrl("/videos/" + itemId + "/master.m3u8?DeviceId=" + jellyfinApi.api.deviceInfo.id + "&MediaSourceId=" + mediaSourceId + "&VideoCodec=h264,h264,h265&AudioCodec=mp3&VideoBitrate=120000000&AudioBitrate=128000&AudioSampleRate=44100&MaxFramerate=23.976025&PlaySessionId=" + playSessionIds[itemId] + "&api_key=" + jellyfinApi.api.accessToken + "&SubtitleMethod=Encode&RequireAvc=false&SegmentContainer=ts&BreakOnNonKeyFrames=False&h264-level=40&h264-videobitdepth=8&h264-profile=high&h264-audiochannels=2&aac-profile=lc&TranscodeReasons=SubtitleCodecNotSupported")
                 /*jellyfinApi.videosApi.getVideoStreamByContainerUrl(
@@ -438,13 +426,6 @@
                     height = 1920,
                     width = 1080,
                 )*/
-=======
-                jellyfinApi.videosApi.getVideoStreamUrl(
-                    itemId,
-                    static = true,
-                    mediaSourceId = mediaSourceId,
-                )
->>>>>>> 8e5d92a3
             } catch (e: Exception) {
                 Timber.e(e)
                 "l"
